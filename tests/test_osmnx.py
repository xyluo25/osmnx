--- conflicted
+++ resolved
@@ -309,18 +309,12 @@
     import pytest
     from shapely.geometry import Polygon
 
-    with pytest.raises(ValueError):
-        ox.osm_footprints_download()
-
-    import pytest
-
     # download footprints and plot them
     gdf = ox.footprints_from_place(place='Emeryville, California, USA')
     gdf = ox.footprints_from_polygon(Polygon([(17.574, -4.145), (17.575, -4.144), (17.576, -4.145)]))
     gdf = ox.footprints_from_address(address='600 Montgomery St, San Francisco, California, USA', distance=300)
     fig, ax = ox.plot_footprints(gdf)
 
-<<<<<<< HEAD
     # new_river_head.json contains a relation with 1 outer closed way and 2 inner closed ways
     # inner way 665593284 is directly tagged as a building and should create its own polygon
     with open("tests/input_data/new_river_head.json", "r") as read_file:
@@ -353,13 +347,6 @@
 
     # test plotting multipolygon
     fig, ax = ox.plot_footprints(clapham_common_gdf)
-=======
-    # test multipolygon footprint
-    # point is the location of known multipolygon building, relation id 1767022
-    point = (51.5276, -0.11)
-    gdf = ox.footprints_from_point(point=point, distance=20, footprint_type='building')
-    assert 1767022 in gdf.index, "relation 1767022 was not returned in the geodataframe"
-    assert gdf.loc[1767022]['geometry'].type=='MultiPolygon', "relation 1767022 is not a multipolygon"
 
     # should raise an exception
     # polygon or -north, south, east, west- should be provided
@@ -367,8 +354,6 @@
         ox.create_footprints_gdf(polygon=None, north=None, south=None, east=None, west=None)
 
     gdf = ox.footprints_from_place(place='kusatsu, shiga, japan', which_result=2)
-
->>>>>>> 814e3073
 
 def test_pois():
 
