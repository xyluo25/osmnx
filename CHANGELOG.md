--- conflicted
+++ resolved
@@ -1,6 +1,5 @@
 # Change log
 
-<<<<<<< HEAD
 ## 0.16.0 (T.B.D.)
 
   - miscellaneous performance improvements and optimizations
@@ -9,11 +8,10 @@
   - new get_digraph function to correctly convert MultiDiGraph to DiGraph
   - remove deprecated boundaries module (replaced by geocoder module in v0.15.0)
   - remove deprecated utils_geo.geocode function (replaced by geocoder.geocode function in v0.15.0)
-=======
+
 ## 0.15.1 (2020-07-03)
 
   - fix geopandas future warnings
->>>>>>> 26ea218c
 
 ## 0.15.0 (2020-06-30)
 
